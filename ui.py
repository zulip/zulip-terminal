--- conflicted
+++ resolved
@@ -16,25 +16,6 @@
     """
     A class responsible for providing the application's interface.
     """
-<<<<<<< HEAD
-    palette = [
-        (None,  'light gray', 'black'),
-        ('selected', 'white', 'dark blue'),
-        ('msg_selected', 'light red', 'black'),
-        ('header','dark cyan', 'dark blue', 'bold'),
-        ('custom','white', 'dark blue', 'underline'),
-        ('content', 'white', 'black', 'standout'),
-        ('name', 'yellow', 'black'),
-        ('custom1','dark blue', 'black', 'underline'),
-        ('custom2','dark cyan', 'black', 'underline'),
-        ('custom3','dark green', 'black', 'underline'),
-        ('custom4','brown', 'black', 'underline'),
-        ('custom5','light blue', 'black', 'underline'),
-        ('custom6','light magenta', 'black', 'underline'),
-        ('custom7','light cyan', 'black', 'underline'),
-        ('custom8','white', 'black', 'underline')
-        ]
-=======
     palette = {'default':[
                 (None,           'light gray',   'black'),
                 ('selected',     'white',        'dark blue'),
@@ -42,7 +23,15 @@
                 ('header',       'dark cyan',    'dark blue',  'bold'),
                 ('custom',       'white',        'dark blue',  'underline'),
                 ('content',      'white',        'black',      'standout'),
-                ('name',         'yellow',       'black')
+                ('name',         'yellow',       'black'),
+                ('custom1',      'dark blue',    'black',      'underline'),
+                ('custom2',      'dark cyan',    'black',      'underline'),
+                ('custom3',      'dark green',   'black',      'underline'),
+                ('custom4',      'brown',        'black',      'underline'),
+                ('custom5',      'light blue',   'black',      'underline'),
+                ('custom6',      'light magenta','black',      'underline'),
+                ('custom7',      'light cyan',   'black',      'underline'),
+                ('custom8',      'white',        'black',      'underline')
                 ],
                 'light':[
                 (None,           'black',        'white'),
@@ -63,7 +52,6 @@
                 ('name',         'dark red',     'light gray', 'bold'),
                 ]
             }
->>>>>>> 968ca6f5
 
     def __init__(self, controller: Any) -> None:
         self.controller = controller
