--- conflicted
+++ resolved
@@ -1,13 +1,9 @@
 from typing import Any, Dict, List, Optional, Tuple, Union
 
-<<<<<<< HEAD
+from pygments.token import STANDARD_TYPES
+
+from zulipterminal.config.color import term16
 from zulipterminal.themes import gruvbox, zt_blue, zt_dark, zt_light, dracula
-=======
-from pygments.token import STANDARD_TYPES
-
-from zulipterminal.config.color import term16
-from zulipterminal.themes import gruvbox, zt_blue, zt_dark, zt_light
->>>>>>> fc80aa7b
 
 
 StyleSpec = Union[
