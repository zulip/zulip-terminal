import pytest
from pytest import param

from zulipterminal.config.keys import keys_for_command, primary_key_for_command
from zulipterminal.config.symbols import (
    STREAM_MARKER_INVALID, STREAM_MARKER_PRIVATE, STREAM_MARKER_PUBLIC,
)
from zulipterminal.ui_tools.boxes import PanelSearchBox, WriteBox


BOXES = "zulipterminal.ui_tools.boxes"
BUTTONS = "zulipterminal.ui_tools.buttons"


class TestWriteBox:
    @pytest.fixture(autouse=True)
    def mock_external_classes(self, mocker, initial_index):
        self.view = mocker.Mock()
        self.view.model = mocker.Mock()

    @pytest.fixture()
    def write_box(self, mocker, users_fixture, user_groups_fixture,
                  streams_fixture, unicode_emojis):
        self.view.model.active_emoji_data = unicode_emojis
        write_box = WriteBox(self.view)
        write_box.view.users = users_fixture
        write_box.model.user_group_names = [
            groups['name'] for groups in user_groups_fixture]

        write_box.view.pinned_streams = []
        write_box.view.unpinned_streams = sorted([
            {'name': stream['name']} for stream in
            streams_fixture], key=lambda stream: stream['name'].lower())

        return write_box

    def test_init(self, write_box):
        assert write_box.model == self.view.model
        assert write_box.view == self.view
        assert write_box.msg_edit_id is None

    @pytest.mark.parametrize('text, state', [
        ('Plain Text', 0),
        ('Plain Text', 1),
    ])
    def test_generic_autocomplete_no_prefix(self, mocker, write_box, text,
                                            state):
        return_val = write_box.generic_autocomplete(text, state)
        assert return_val == text
        write_box.view.set_typeahead_footer.assert_not_called()

    @pytest.mark.parametrize('text, state, footer_text', [
        # no-text mentions
        ('@', 0,
            ['Human Myself', 'Human 1', 'Human 2',
             'Group 1', 'Group 2', 'Group 3', 'Group 4']),
        ('@*', 0, ['Group 1', 'Group 2', 'Group 3', 'Group 4']),
        ('@**', 0, ['Human Myself', 'Human 1', 'Human 2']),
        # mentions
        ('@Human', 0, ['Human Myself', 'Human 1', 'Human 2']),
        ('@**Human', 0, ['Human Myself', 'Human 1', 'Human 2']),
        ('@_Human', 0, ['Human Myself', 'Human 1', 'Human 2']),
        ('@_*Human', None, []),  # NOTE: Optional single star fails
        ('@_**Human', 0, ['Human Myself', 'Human 1', 'Human 2']),
        ('@Human', None, ['Human Myself', 'Human 1', 'Human 2']),
        ('@NoMatch', None, []),
        # streams
        ('#Stream', 0, ['Stream 1', 'Stream 2', 'Secret stream',
                        'Some general stream']),
        ('#*Stream', None, []),  # NOTE: Optional single star fails
        ('#**Stream', 0, ['Stream 1', 'Stream 2', 'Secret stream',
                          'Some general stream']),  # Optional 2-stars
        ('#Stream', None, ['Stream 1', 'Stream 2', 'Secret stream',
                           'Some general stream']),
        ('#NoMatch', None, []),
        # emojis
        (':smi', 0, ['smile', 'smiley', 'smirk']),
        (':smi', None, ['smile', 'smiley', 'smirk']),
        (':NoMatch', None, []),
    ])
    def test_generic_autocomplete_set_footer(self, mocker, write_box,
                                             state, footer_text, text):
        write_box.view.set_typeahead_footer = mocker.patch(
                                'zulipterminal.ui.View.set_typeahead_footer')
        write_box.generic_autocomplete(text, state)

        write_box.view.set_typeahead_footer.assert_called_once_with(
                                                    footer_text,
                                                    state,
                                                    False)

    @pytest.mark.parametrize('text, state, required_typeahead', [
        ('@Human', 0, '@**Human Myself**'),
        ('@Human', 1, '@**Human 1**'),
        ('@Human', 2, '@**Human 2**'),
        ('@Human', -1, '@**Human 2**'),
        ('@Human', -2, '@**Human 1**'),
        ('@Human', -3, '@**Human Myself**'),
        ('@Human', -4, None),
        ('@_Human', 0, '@_**Human Myself**'),
        ('@_Human', 1, '@_**Human 1**'),
        ('@_Human', 2, '@_**Human 2**'),
        ('@H', 1, '@**Human 1**'),
        ('@Hu', 1, '@**Human 1**'),
        ('@Hum', 1, '@**Human 1**'),
        ('@Huma', 1, '@**Human 1**'),
        ('@Human', 1, '@**Human 1**'),
        ('@Human 1', 0, '@**Human 1**'),
        ('@_H', 1, '@_**Human 1**'),
        ('@_Hu', 1, '@_**Human 1**'),
        ('@_Hum', 1, '@_**Human 1**'),
        ('@_Huma', 1, '@_**Human 1**'),
        ('@_Human', 1, '@_**Human 1**'),
        ('@_Human 1', 0, '@_**Human 1**'),
        ('@Group', 0, '@*Group 1*'),
        ('@Group', 1, '@*Group 2*'),
        ('@G', 0, '@*Group 1*'),
        ('@Gr', 0, '@*Group 1*'),
        ('@Gro', 0, '@*Group 1*'),
        ('@Grou', 0, '@*Group 1*'),
        ('@G', 1, '@*Group 2*'),
        ('@Gr', 1, '@*Group 2*'),
        ('@Gro', 1, '@*Group 2*'),
        ('@Grou', 1, '@*Group 2*'),
        # Expected sequence of autocompletes from '@'
        ('@', 0, '@**Human Myself**'),
        ('@', 1, '@**Human 1**'),
        ('@', 2, '@**Human 2**'),
        ('@', 3, '@*Group 1*'),
        ('@', 4, '@*Group 2*'),
        ('@', 5, '@*Group 3*'),
        ('@', 6, '@*Group 4*'),
        ('@', 7, None),  # Reached last match
        ('@', 8, None),  # Beyond end
        # Expected sequence of autocompletes from '@**' (no groups)
        ('@**', 0, '@**Human Myself**'),
        ('@**', 1, '@**Human 1**'),
        ('@**', 2, '@**Human 2**'),
        ('@**', 3, None),  # Reached last match
        ('@**', 4, None),  # Beyond end
        # Expected sequence of autocompletes from '@*' (only groups)
        ('@*', 0, '@*Group 1*'),
        ('@*', 1, '@*Group 2*'),
        ('@*', 2, '@*Group 3*'),
        ('@*', 3, '@*Group 4*'),
        ('@*', 4, None),  # Reached last match
        ('@*', 5, None),  # Beyond end
        # Expected sequence of autocompletes from '@_'
        ('@_', 0, '@_**Human Myself**'),  # NOTE: No silent group mention
        ('@_', 1, '@_**Human 1**'),
        ('@_', 2, '@_**Human 2**'),
        ('@_', 3, None),  # Reached last match
        ('@_', 4, None),  # Beyond end
        ('@_', -1, '@_**Human 2**'),
        # Complex autocomplete prefixes.
        ('(@H', 0, '(@**Human Myself**'),
        ('(@H', 1, '(@**Human 1**'),
        ('-@G', 0, '-@*Group 1*'),
        ('-@G', 1, '-@*Group 2*'),
        ('_@H', 0, '_@**Human Myself**'),
        ('_@G', 0, '_@*Group 1*'),
        ('@@H', 0, '@@**Human Myself**'),
        (':@H', 0, ':@**Human Myself**'),
        ('#@H', 0, '#@**Human Myself**'),
        ('@_@H', 0, '@_@**Human Myself**'),
        ('>@_H', 0, '>@_**Human Myself**'),
        ('>@_H', 1, '>@_**Human 1**'),
        ('@_@_H', 0, '@_@_**Human Myself**'),
        ('@@_H', 0, '@@_**Human Myself**'),
        (':@_H', 0, ':@_**Human Myself**'),
        ('#@_H', 0, '#@_**Human Myself**'),
        ('@@_H', 0, '@@_**Human Myself**'),
        ('@@_*H', 0, None),  # Optional single star fails
        ('@@_**H', 0, '@@_**Human Myself**'),  # Optional stars
    ])
    def test_generic_autocomplete_mentions(self, write_box, text,
                                           required_typeahead, state):
        typeahead_string = write_box.generic_autocomplete(text, state)
        assert typeahead_string == required_typeahead

    @pytest.mark.parametrize('text, state, required_typeahead, recipients', [
        ('@', 0, '@**Human 2**', [12]),
        ('@', 1, '@**Human Myself**', [12]),
        ('@', 2, '@**Human 1**', [12]),
        ('@', -1, '@*Group 4*', [12]),
        ('@', 0, '@**Human 1**', [11, 12]),
        ('@', 1, '@**Human 2**', [11, 12]),
        ('@', 2, '@**Human Myself**', [11, 12]),
        ('@', -1, '@*Group 4*', [11, 12]),
    ])
    def test_generic_autocomplete_mentions_subscribers(self, write_box, text,
                                                       required_typeahead,
                                                       state, recipients):
        write_box.recipient_user_ids = recipients
        typeahead_string = write_box.generic_autocomplete(text, state)
        assert typeahead_string == required_typeahead

    @pytest.mark.parametrize('text, state, required_typeahead, to_pin', [
        # With no streams pinned.
        ('#Stream', 0, '#**Stream 1**', []),  # 1st-word startswith match.
        ('#Stream', 1, '#**Stream 2**', []),  # 1st-word startswith match.
        ('#Stream', 2, '#**Secret stream**', []),  # 2nd-word startswith match.
        ('#Stream', 3, '#**Some general stream**', []),  # 3rd-word startswith.
        ('#S', 0, '#**Secret stream**', []),  # 1st-word startswith match.
        ('#S', 1, '#**Some general stream**', []),  # 1st-word startswith.
        ('#S', 2, '#**Stream 1**', []),  # 1st-word startswith match.
        ('#S', 3, '#**Stream 2**', []),  # 1st-word startswith match.
        ('#S', -1, '#**Stream 2**', []),
        ('#S', -2, '#**Stream 1**', []),
        ('#S', -3, '#**Some general stream**', []),
        ('#S', -4, '#**Secret stream**', []),
        ('#S', -5, None, []),
        ('#So', 0, '#**Some general stream**', []),
        ('#So', 1, None, []),
        ('#Se', 0, '#**Secret stream**', []),
        ('#Se', 1, None, []),
        ('#St', 0, '#**Stream 1**', []),
        ('#St', 1, '#**Stream 2**', []),
        ('#g', 0, '#**Some general stream**', []),
        ('#g', 1, None, []),
        ('#Stream 1', 0, '#**Stream 1**', []),  # Complete match.
        ('#nomatch', 0, None, []),
        ('#ene', 0, None, []),
        # Complex autocomplete prefixes.
        ('[#Stream', 0, '[#**Stream 1**', []),
        ('(#Stream', 1, '(#**Stream 2**', []),
        ('@#Stream', 0, '@#**Stream 1**', []),
        ('@_#Stream', 0, '@_#**Stream 1**', []),
        (':#Stream', 0, ':#**Stream 1**', []),
        ('##Stream', 0, '##**Stream 1**', []),
        ('##*Stream', 0, None, []),  # NOTE: Optional single star fails
        ('##**Stream', 0, '##**Stream 1**', []),  # Optional 2-stars
        # With 'Secret stream' pinned.
        ('#Stream', 0, '#**Secret stream**',
         ['Secret stream', ]),  # 2nd-word startswith match (pinned).
        ('#Stream', 1, '#**Stream 1**',
         ['Secret stream', ]),  # 1st-word startswith match (unpinned).
        ('#Stream', 2, '#**Stream 2**',
         ['Secret stream', ]),  # 1st-word startswith match (unpinned).
        ('#Stream', 3, '#**Some general stream**',
         ['Secret stream', ]),  # 3rd-word starstwith match (unpinned).
        # With 'Stream 1' and 'Secret stream' pinned.
        ('#Stream', 0, '#**Stream 1**', ['Secret stream', 'Stream 1', ]),
        ('#Stream', 1, '#**Secret stream**', ['Secret stream',
                                              'Stream 1', ]),
        ('#Stream', 2, '#**Stream 2**', ['Secret stream', 'Stream 1', ]),
        ('#Stream', 3, '#**Some general stream**', ['Secret stream',
                                                    'Stream 1', ]),
    ])
    def test_generic_autocomplete_streams(self, write_box, text,
                                          state, required_typeahead, to_pin):
        streams_to_pin = [{'name': stream_name} for stream_name in to_pin]
        for stream in streams_to_pin:
            write_box.view.unpinned_streams.remove(stream)
        write_box.view.pinned_streams = streams_to_pin
        typeahead_string = write_box.generic_autocomplete(text, state)
        assert typeahead_string == required_typeahead

    @pytest.mark.parametrize('text, state, required_typeahead', [
        (':rock_o', 0, ':rock_on:'),
        (':rock_o', 1, None),
        (':rock_o', -1, ':rock_on:'),
        (':rock_o', -2, None),
        (':smi', 0, ':smile:'),
        (':smi', 1, ':smiley:'),
        (':smi', 2, ':smirk:'),
        (':jo', 0, ':joker:'),
        (':jo', 1, ':joy_cat:'),
        (':jok', 0, ':joker:'),
        (':', 0, ':happy:'),
        (':', 1, ':joker:'),
        (':', -2, ':smiley:'),
        (':', -1, ':smirk:'),
        (':nomatch', 0, None),
        (':nomatch', -1, None),
        # Complex autocomplete prefixes.
        ('(:smi', 0, '(:smile:'),
        ('&:smi', 1, '&:smiley:'),
        ('@:smi', 0, '@:smile:'),
        ('@_:smi', 0, '@_:smile:'),
        ('#:smi', 0, '#:smile:'),
        ])
    def test_generic_autocomplete_emojis(self, write_box, text,
                                         mocker, state, required_typeahead):
        typeahead_string = write_box.generic_autocomplete(text, state)
        assert typeahead_string == required_typeahead

    @pytest.mark.parametrize(['text', 'state', 'to_pin', 'matching_streams'], [
        ('', 1, [], ['Secret stream', 'Some general stream',
                     'Stream 1', 'Stream 2']),
        ('', 1, ['Stream 2'], ['Stream 2', 'Secret stream',
                               'Some general stream', 'Stream 1']),
        ('St', 1, [], ['Stream 1', 'Stream 2', 'Secret stream',
                       'Some general stream']),
        ('St', 1, ['Stream 2'], ['Stream 2', 'Stream 1',
                                 'Secret stream', 'Some general stream']),
    ], ids=[
        'no_search_text',
        'no_search_text_with_pinned_stream',
        'single_word_search_text',
        'single_word_search_text_with_pinned_stream',
    ])
    def test__stream_box_autocomplete(self, mocker, write_box, text, state,
                                      to_pin, matching_streams):
        streams_to_pin = [{'name': stream_name} for stream_name in to_pin]
        for stream in streams_to_pin:
            write_box.view.unpinned_streams.remove(stream)
        write_box.view.pinned_streams = streams_to_pin
        _process_typeaheads = mocker.patch(BOXES
                                           + '.WriteBox._process_typeaheads')

        write_box._stream_box_autocomplete(text, state)

        _process_typeaheads.assert_called_once_with(matching_streams, state,
                                                    matching_streams)

    @pytest.mark.parametrize([
        'stream_name',
        'stream_id',
        'is_valid_stream',
        'expected_marker',
        'expected_color'
    ], [
      ('Secret stream', 99, True,  STREAM_MARKER_PRIVATE, '#ccc'),
      ('Stream 1',       1, True,  STREAM_MARKER_PUBLIC,  '#b0a5fd'),
      ('Stream 0',       0, False, STREAM_MARKER_INVALID, 'general_bar'),
    ], ids=[
        'private_stream',
        'public_stream',
        'invalid_stream_name',
    ])
    def test__set_stream_write_box_style_markers(self, write_box, stream_id,
                                                 stream_name, is_valid_stream,
                                                 expected_marker, stream_dict,
                                                 mocker, expected_color):
        # FIXME: Refactor when we have ~ Model.is_private_stream
        write_box.model.stream_dict = stream_dict
        write_box.model.is_valid_stream.return_value = is_valid_stream
        write_box.model.stream_id_from_name.return_value = stream_id

        write_box.stream_box_view(stream_id)

        write_box._set_stream_write_box_style(write_box, stream_name)

        stream_marker = (write_box.header_write_box
                         [write_box.FOCUS_HEADER_PREFIX_STREAM])

        assert stream_marker.text == expected_marker
        assert stream_marker.attrib[0][0] == expected_color

    @pytest.mark.parametrize('text, expected_text', [
        ('Som', 'Some general stream'),
        ('Some gen', 'Some general stream'),
    ])
    def test__stream_box_autocomplete_with_spaces(self, mocker, write_box,
                                                  widget_size,
                                                  text, expected_text):
        mocker.patch(BOXES + '.WriteBox._set_stream_write_box_style')
        write_box.stream_box_view(1000)
        stream_focus = write_box.FOCUS_HEADER_BOX_STREAM
        write_box.header_write_box[stream_focus].set_edit_text(text)
        write_box.header_write_box[stream_focus].set_edit_pos(len(text))
        write_box.focus_position = write_box.FOCUS_CONTAINER_HEADER
        write_box.header_write_box.focus_col = stream_focus
        size = widget_size(write_box)

        write_box.keypress(size, primary_key_for_command('AUTOCOMPLETE'))

        assert (write_box.header_write_box[stream_focus].edit_text
                == expected_text)

    @pytest.mark.parametrize(['text', 'matching_topics'], [
        ('', ['Topic 1', 'This is a topic', 'Hello there!']),
        ('Th', ['This is a topic']),
    ], ids=[
        'no_search_text',
        'single_word_search_text',
    ])
    def test__topic_box_autocomplete(self, mocker, write_box, text, topics,
                                     matching_topics, state=1):
        write_box.model.topics_in_stream.return_value = topics
        _process_typeaheads = mocker.patch(BOXES
                                           + '.WriteBox._process_typeaheads')

        write_box._topic_box_autocomplete(text, state)

        _process_typeaheads.assert_called_once_with(matching_topics, state,
                                                    matching_topics)

    @pytest.mark.parametrize('text, expected_text', [
        ('Th', 'This is a topic'),
        ('This i', 'This is a topic'),
    ])
    def test__topic_box_autocomplete_with_spaces(self, mocker, write_box,
                                                 widget_size,
                                                 text, expected_text,
                                                 topics):
        mocker.patch(BOXES + '.WriteBox._set_stream_write_box_style')
        write_box.stream_box_view(1000)
        write_box.model.topics_in_stream.return_value = topics
        topic_focus = write_box.FOCUS_HEADER_BOX_TOPIC
        write_box.header_write_box[topic_focus].set_edit_text(text)
        write_box.header_write_box[topic_focus].set_edit_pos(len(text))
        write_box.focus_position = write_box.FOCUS_CONTAINER_HEADER
        write_box.header_write_box.focus_col = topic_focus
        size = widget_size(write_box)

        write_box.keypress(size, primary_key_for_command('AUTOCOMPLETE'))

        assert (write_box.header_write_box[topic_focus].edit_text
                == expected_text)

    @pytest.mark.parametrize(['suggestions', 'state', 'expected_state',
                              'expected_typeahead', 'is_truncated'], [
      (['zero', 'one', 'two'], 1, 1, '*one*', False),
      (['zero', 'one', 'two'] * 4, 1, 1, '*one*', True),
      (['zero', 'one', 'two'], None, None, None, False),
      (['zero', 'one', 'two'], 5, None, None, False),
      (['zero', 'one', 'two'], -5, None, None, False),
     ], ids=[
        'fewer_than_10_typeaheads',
        'more_than_10_typeaheads',
        'invalid_state-None',
        'invalid_state-greater_than_possible_index',
        'invalid_state-less_than_possible_index',
    ])
    def test__process_typeaheads(self, write_box, suggestions, state,
                                 expected_state, expected_typeahead,
                                 is_truncated, mocker):
        write_box.view.set_typeahead_footer = mocker.patch(
                                'zulipterminal.ui.View.set_typeahead_footer')
        # Use an example formatting to differentiate between
        # typeaheads and suggestions.
        typeaheads = ['*{}*'.format(s) for s in suggestions]

        typeahead = write_box._process_typeaheads(typeaheads, state,
                                                  suggestions)

        assert typeahead == expected_typeahead
        write_box.view.set_typeahead_footer.assert_called_once_with(
                            suggestions[:10], expected_state, is_truncated)

    @pytest.mark.parametrize('topic_entered_by_user, topic_sent_to_server', [
        ('', '(no topic)'),
        ('hello', 'hello'),
        ('  ', '(no topic)'),
    ], ids=[
        'empty_topic',
        'non_empty_topic',
        'topic_with_whitespace',
    ])
    @pytest.mark.parametrize('msg_edit_id', [10, None], ids=[
        'update_message',
        'send_message',
    ])
    @pytest.mark.parametrize('key', keys_for_command('SEND_MESSAGE'))
    def test_keypress_SEND_MESSAGE_no_topic(self, mocker, write_box,
                                            msg_edit_id, topic_entered_by_user,
                                            topic_sent_to_server, key,
                                            widget_size,
                                            propagate_mode='change_one'):
        write_box.stream_write_box = mocker.Mock()
        write_box.msg_write_box = mocker.Mock(edit_text='')
        write_box.title_write_box = mocker.Mock(
            edit_text=topic_entered_by_user
        )
        write_box.to_write_box = None
        size = widget_size(write_box)
        write_box.msg_edit_id = msg_edit_id
        write_box.edit_mode_button = mocker.Mock(mode=propagate_mode)

        write_box.keypress(size, key)

        if msg_edit_id:
            write_box.model.update_stream_message.assert_called_once_with(
                        topic=topic_sent_to_server,
                        content=write_box.msg_write_box.edit_text,
                        message_id=msg_edit_id,
                        propagate_mode=propagate_mode,
                    )
        else:
            write_box.model.send_stream_message.assert_called_once_with(
                        stream=write_box.stream_write_box.edit_text,
                        topic=topic_sent_to_server,
                        content=write_box.msg_write_box.edit_text,
                    )

    @pytest.mark.parametrize(['key', 'current_typeahead_mode',
                              'expected_typeahead_mode',
                              'expect_footer_was_reset'], [
        # footer does not reset
        (primary_key_for_command('AUTOCOMPLETE'), False, False, False),
        (primary_key_for_command('AUTOCOMPLETE_REVERSE'), False, False, False),
        (primary_key_for_command('AUTOCOMPLETE'), True, True, False),
        (primary_key_for_command('AUTOCOMPLETE_REVERSE'), True, True, False),
        # footer resets
        (primary_key_for_command('GO_BACK'), True, False, True),
        ('space', True, False, True),
        ('k', True, False, True),
    ])
    def test_keypress_typeahead_mode_autocomplete_key(self, mocker, write_box,
                                                      widget_size,
                                                      current_typeahead_mode,
                                                      expected_typeahead_mode,
                                                      expect_footer_was_reset,
                                                      key):
        write_box.is_in_typeahead_mode = current_typeahead_mode
        size = widget_size(write_box)

        write_box.keypress(size, key)

        assert write_box.is_in_typeahead_mode == expected_typeahead_mode
        if expect_footer_was_reset:
            self.view.set_footer_text.assert_called_once_with()
        else:
            self.view.set_footer_text.assert_not_called()

    @pytest.mark.parametrize(["initial_focus_name",
                              "initial_focus_col_name",
                              "box_type",
                              "msg_body_edit_enabled",
                              "message_being_edited",
                              "expected_focus_name",
                              "expected_focus_col_name"], [
        ('CONTAINER_HEADER', 'HEADER_BOX_STREAM', "stream", True, False,
         'CONTAINER_HEADER', 'HEADER_BOX_TOPIC'),
        ('CONTAINER_HEADER', 'HEADER_BOX_TOPIC', "stream", True, False,
         'CONTAINER_MESSAGE', 'MESSAGE_BOX_BODY'),
        ('CONTAINER_HEADER', 'HEADER_BOX_TOPIC', "stream", False, True,
         'CONTAINER_HEADER', 'HEADER_BOX_EDIT'),
        ('CONTAINER_HEADER', 'HEADER_BOX_EDIT', "stream", False, True,
         'CONTAINER_HEADER', 'HEADER_BOX_TOPIC'),
        ('CONTAINER_MESSAGE', 'MESSAGE_BOX_BODY', "stream", True, False,
         'CONTAINER_HEADER', 'HEADER_BOX_STREAM'),
        ('CONTAINER_HEADER', 'HEADER_BOX_STREAM', "stream", True, True,
         'CONTAINER_HEADER', 'HEADER_BOX_TOPIC'),
        ('CONTAINER_HEADER', 'HEADER_BOX_TOPIC', "stream", True, True,
         'CONTAINER_HEADER', 'HEADER_BOX_EDIT'),
        ('CONTAINER_HEADER', 'HEADER_BOX_EDIT', "stream", True, True,
         'CONTAINER_MESSAGE', 'MESSAGE_BOX_BODY'),
        ('CONTAINER_MESSAGE', 'MESSAGE_BOX_BODY', "stream", True, True,
         'CONTAINER_HEADER', 'HEADER_BOX_STREAM'),
        ('CONTAINER_HEADER', 'HEADER_BOX_RECIPIENT', "private", True, False,
         'CONTAINER_MESSAGE', 'MESSAGE_BOX_BODY'),
        ('CONTAINER_MESSAGE', 'MESSAGE_BOX_BODY', "private", True, False,
         'CONTAINER_HEADER', 'HEADER_BOX_RECIPIENT'),
    ], ids=[
        'stream_name_to_topic_box',
        'topic_to_message_box',
        'topic_edit_only-topic_to_edit_mode_box',
        'topic_edit_only-edit_mode_to_topic_box',
        'message_to_stream_name_box',
        'edit_box-stream_name_to_topic_box',
        'edit_box-topic_to_edit_mode_box',
        'edit_box-edit_mode_to_message_box',
        'edit_box-message_to_stream_name_box',
        'recipient_to_message_box',
        'message_to_recipient_box',
    ])
    @pytest.mark.parametrize("tab_key",
                             keys_for_command("CYCLE_COMPOSE_FOCUS"))
    def test_keypress_CYCLE_COMPOSE_FOCUS(self, write_box, tab_key,
                                          initial_focus_name,
                                          expected_focus_name,
                                          initial_focus_col_name,
                                          expected_focus_col_name, box_type,
                                          msg_body_edit_enabled,
                                          message_being_edited,
                                          widget_size,
<<<<<<< HEAD
                                          mocker, stream_id=10,
                                          message_timestamp=10000,
                                          msg_content_edit_limit=3600):
=======
                                          mocker, stream_id=10):
        mocker.patch(BOXES + '.WriteBox._set_stream_write_box_style')

>>>>>>> e2a62a2e
        if box_type == "stream":
            if message_being_edited:
                mocker.patch(BOXES + ".EditModeButton")
                write_box.stream_box_edit_view(stream_id, message_timestamp,
                                               msg_content_edit_limit)
                write_box.msg_edit_id = 10
            else:
                write_box.stream_box_view(stream_id)
        else:
            write_box.private_box_view()
        size = widget_size(write_box)

        def focus_val(x: str) -> int:
            return getattr(write_box, 'FOCUS_' + x)
        write_box.focus_position = focus_val(initial_focus_name)
        write_box.msg_body_edit_enabled = msg_body_edit_enabled
        if write_box.focus_position == write_box.FOCUS_CONTAINER_HEADER:
            write_box.header_write_box.focus_col = (focus_val(
                                                    initial_focus_col_name))
        write_box.model.get_invalid_recipient_emails.return_value = []
        write_box.model.user_dict = mocker.MagicMock()

        write_box.keypress(size, tab_key)

        assert write_box.focus_position == focus_val(expected_focus_name)
        # FIXME: Needs refactoring?
        if write_box.focus_position == write_box.FOCUS_CONTAINER_HEADER:
            assert (write_box.header_write_box.focus_col
                    == focus_val(expected_focus_col_name))
        else:
            assert (write_box.FOCUS_MESSAGE_BOX_BODY
                    == focus_val(expected_focus_col_name))

    @pytest.mark.parametrize(["msg_type", "expected_box_size"], [
        ('private',     1),
        ('stream',      4),
        ('stream_edit', 5),
    ], ids=[
        'private_message',
        'stream_message',
        'stream_edit_message',
    ])
    def test_write_box_header_contents(self, write_box, expected_box_size,
                                       mocker, msg_type):
        mocker.patch(BOXES + '.WriteBox._set_stream_write_box_style')
        mocker.patch(BOXES + '.WriteBox.set_editor_mode')
        if msg_type == 'stream':
            write_box.stream_box_view(1000)
        elif msg_type == 'stream_edit':
            write_box.stream_box_edit_view(1000)
        else:
            write_box.private_box_view(None, 'foo@gmail.com')

        assert len(write_box.header_write_box.widget_list) == expected_box_size


class TestPanelSearchBox:
    search_caption = "Search Results "

    @pytest.fixture
    def panel_search_box(self, mocker):
        # X is the return from keys_for_command("UNTESTED_TOKEN")
        mocker.patch(BOXES + ".keys_for_command", return_value="X")
        panel_view = mocker.Mock()
        update_func = mocker.Mock()
        return PanelSearchBox(panel_view, "UNTESTED_TOKEN", update_func)

    def test_init(self, panel_search_box):
        assert panel_search_box.search_text == "Search [X]: "
        assert panel_search_box.caption == ""
        assert panel_search_box.edit_text == panel_search_box.search_text

    def test_reset_search_text(self, panel_search_box):
        panel_search_box.set_caption(self.search_caption)
        panel_search_box.edit_text = "key words"

        panel_search_box.reset_search_text()

        assert panel_search_box.caption == ""
        assert panel_search_box.edit_text == panel_search_box.search_text

    @pytest.mark.parametrize("search_text, entered_string, expected_result", [
        # NOTE: In both backspace cases it is not validated (backspace is not
        #       shown), but still is handled during editing as normal
        # NOTE: Unicode backspace case likely doesn't get triggered
        param('', 'backspace', False, id="no_text-disallow_urwid_backspace"),
        param('', '\u0008', False, id="no_text-disallow_unicode_backspace"),
        param('', '\u2003', False, id="no_text-disallow_unicode_em_space"),
        param('', 'x', True, id="no_text-allow_entry_of_x"),
        param('', '\u0394', True, id="no_text-allow_entry_of_delta"),
        param('', ' ', False, id="no_text-disallow_entry_of_space"),
        param('x', ' ', True, id="text-allow_entry_of_space"),
        param('x', 'backspace', False, id="text-disallow_urwid_backspace"),
    ])
    def test_valid_char(self, panel_search_box,
                        search_text, entered_string, expected_result):
        panel_search_box.edit_text = search_text

        result = panel_search_box.valid_char(entered_string)

        assert result == expected_result

    @pytest.mark.parametrize("log, expect_body_focus_set", [
        ([], False),
        (["SOMETHING"], True)
    ])
    @pytest.mark.parametrize("enter_key", keys_for_command("ENTER"))
    def test_keypress_ENTER(self, panel_search_box, widget_size,
                            enter_key, log, expect_body_focus_set):
        size = widget_size(panel_search_box)
        panel_search_box.panel_view.view.controller.is_in_editor_mode = (
            lambda: True
        )
        panel_search_box.panel_view.log = log
        panel_search_box.set_caption("")
        panel_search_box.edit_text = "key words"

        panel_search_box.keypress(size, enter_key)

        # Update this display
        # FIXME We can't test for the styled version?
        # We'd compare to [('filter_results', 'Search Results'), ' ']
        assert panel_search_box.caption == self.search_caption
        assert panel_search_box.edit_text == "key words"

        # Leave editor mode
        (panel_search_box.panel_view.view.controller.exit_editor_mode
         .assert_called_once_with())

        # Switch focus to body; if have results, move to them
        panel_search_box.panel_view.set_focus.assert_called_once_with("body")
        if expect_body_focus_set:
            (panel_search_box.panel_view.body.set_focus
             .assert_called_once_with(0))
        else:
            (panel_search_box.panel_view.body.set_focus
             .assert_not_called())

    @pytest.mark.parametrize("back_key", keys_for_command("GO_BACK"))
    def test_keypress_GO_BACK(self, panel_search_box, back_key, widget_size):
        size = widget_size(panel_search_box)
        panel_search_box.panel_view.view.controller.is_in_editor_mode = (
            lambda: True
        )
        panel_search_box.set_caption(self.search_caption)
        panel_search_box.edit_text = "key words"

        panel_search_box.keypress(size, back_key)

        # Reset display
        assert panel_search_box.caption == ""
        assert panel_search_box.edit_text == panel_search_box.search_text

        # Leave editor mode
        (panel_search_box.panel_view.view.controller.exit_editor_mode
         .assert_called_once_with())

        # Switch focus to body; focus should return to previous in body
        panel_search_box.panel_view.set_focus.assert_called_once_with("body")

        # pass keypress back
        # FIXME This feels hacky to call keypress (with hardcoded 'esc' too)
        #       - should we add a second callback to update the panel?
        (panel_search_box.panel_view.keypress
         .assert_called_once_with(size, 'esc'))<|MERGE_RESOLUTION|>--- conflicted
+++ resolved
@@ -567,15 +567,11 @@
                                           msg_body_edit_enabled,
                                           message_being_edited,
                                           widget_size,
-<<<<<<< HEAD
                                           mocker, stream_id=10,
                                           message_timestamp=10000,
                                           msg_content_edit_limit=3600):
-=======
-                                          mocker, stream_id=10):
         mocker.patch(BOXES + '.WriteBox._set_stream_write_box_style')
 
->>>>>>> e2a62a2e
         if box_type == "stream":
             if message_being_edited:
                 mocker.patch(BOXES + ".EditModeButton")
